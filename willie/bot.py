# coding=utf-8
"""
bot.py - Willie IRC Bot
Copyright 2008, Sean B. Palmer, inamidst.com
Copyright 2012, Edward Powell, http://embolalia.net
Copyright © 2012, Elad Alfassa <elad@fedoraproject.org>

Licensed under the Eiffel Forum License 2.

http://willie.dftba.net/
"""

<<<<<<< HEAD
import time
=======
import imp
>>>>>>> a1a0a31d
import os
import re
import socket
import threading
<<<<<<< HEAD
import imp
from datetime import datetime
from willie import tools
import irc
from db import WillieDB
from tools import (stderr, Nick, PriorityQueue, released,
        get_command_regexp)
=======
import time

from db import WillieDB
import irc
>>>>>>> a1a0a31d
import module
from tools import stderr, Nick


class Willie(irc.Bot):
    NOLIMIT = module.NOLIMIT

    def __init__(self, config):
        irc.Bot.__init__(self, config.core)
        self.config = config
        """The ``Config`` for the current Willie instance."""
        self.doc = {}
        """
        *Removed in 3.1.2*

        A dictionary of module functions to their docstring and example, if
        declared. As of 3.1.2, this dict will be empty, and not updated.
        """
        self.stats = {}
        """
        A dictionary which maps a tuple of a function name and where it was
        used to the nuber of times it was used there.
        """
        self.times = {}
        """
        A dictionary mapping lower-case'd nicks to dictionaries which map
        funtion names to the time which they were last used by that nick.
        """
        self.acivity = {}

        self.db = WillieDB(config)
        if self.db.check_table('locales', ['name'], 'name'):
            self.settings = self.db.locales
            self.db.preferences = self.db.locales
        elif self.db.check_table('preferences', ['name'], 'name'):
            self.settings = self.db.preferences
        elif self.db.type is not None:
            self.db.add_table('preferences', ['name'], 'name')
            self.settings = self.db.preferences

        self.memory = tools.WillieMemory()
        """
        A thread-safe dict for storage of runtime data to be shared between
        modules. See `WillieMemory <#tools.Willie.WillieMemory>`_
        """

        self.scheduler = Willie.JobScheduler(self)
        self.scheduler.start()

        #Set up block lists
        #Default to empty
        if not self.config.core.nick_blocks:
            self.config.core.nick_blocks = []
        if not self.config.core.nick_blocks:
            self.config.core.host_blocks = []
        #Add nicks blocked under old scheme, if present
        if self.config.core.other_bots:
            nicks = self.config.core.get_list('nick_blocks')
            bots = self.config.core.get_list('other_bots')
            nicks.extend(bots)
            self.config.core.nick_blocks = nicks
            self.config.core.other_bots = False
            self.config.save()

        self.setup()

    class JobScheduler(threading.Thread):
        """Calls jobs assigned to it in steady intervals.

        JobScheduler is a thread that keeps track of Jobs and calls them
        every X seconds, where X is a property of the Job. It maintains jobs
        in a priority queue, where the next job to be called is always the
        first item. Thread safety is maintained with a mutex that is released
        during long operations, so methods add_job and clear_jobs can be
        safely called from the main thread.
        """
        min_reaction_time = 30.0  # seconds
        """How often should scheduler checks for changes in the job list."""

        def __init__(self, bot):
            """Requires bot as argument for logging."""
            threading.Thread.__init__(self)
            self.bot = bot
            self._jobs = PriorityQueue()
            # While PriorityQueue it self is thread safe, this mutex is needed
            # to stop old jobs being put into new queue after clearing the
            # queue.
            self._mutex = threading.Lock()
            # self.cleared is used for more fine grained locking.
            self._cleared = False

        def add_job(self, job):
            """Add a Job to the current job queue."""
            self._jobs.put(job)

        def clear_jobs(self):
            """Clear current Job queue and start fresh."""
            if self._jobs.empty():
                # Guards against getting stuck waiting for self._mutex when
                # thread is waiting for self._jobs to not be empty.
                return
            with self._mutex:
                self._cleared = True
                self._jobs = PriorityQueue()

        def run(self):
            """Run forever."""
            while True:
                try:
                    self._do_next_job()
                except Exception:
                    # Modules exceptions are caught earlier, so this is a bit
                    # more serious. Options are to either stop the main thread
                    # or continue this thread and hope that it won't happen
                    # again.
                    self.bot.error()
                    # Sleep a bit to guard against busy-looping and filling
                    # the log with useless error messages.
                    time.sleep(10.0)  # seconds

        def _do_next_job(self):
            """Wait until there is a job and do it."""
            with self._mutex:
                # Wait until the next job should be executed.
                # This has to be a loop, because signals stop time.sleep().
                while True:
                    job = self._jobs.peek()
                    difference = job.next_time - time.time()
                    duration = min(difference, self.min_reaction_time)
                    if duration <= 0:
                        break
                    with released(self._mutex):
                        time.sleep(duration)

                self._cleared = False
                job = self._jobs.get()
                with released(self._mutex):
                    if job.func.thread:
                        t = threading.Thread(
                                target=self._call, args=(job.func,))
                        t.start()
                    else:
                        self._call(job.func)
                    job.next()
                # If jobs were cleared during the call, don't put an old job
                # into the new job queue.
                if not self._cleared:
                    self._jobs.put(job)

        def _call(self, func):
            """Wrapper for collecting errors from modules."""
            # Willie.bot.call is way too specialized to be used instead.
            try:
                func(self.bot)
            except Exception:
                self.bot.error()

    class Job(object):
        """Job is a simple structure that hold information about when a function
        should be called next. They can be put in a priority queue, in which case
        the Job that should be executed next is returned.

        Calling the method next modifies the Job object for the next time it should
        be executed. Current time is used to decide when the job should be executed
        next so it should only be called right after the function was called.
        """

        max_catchup = 5
        """This governs how much the scheduling of jobs is allowed to get behind
        before they are simply thrown out to avoid calling the same function too
        many times at once.
        """
<<<<<<< HEAD
=======

        def __init__(self, *args):
            dict.__init__(self, *args)
            self.lock = threading.Lock()
>>>>>>> a1a0a31d

        def __init__(self, interval, func):
            """Initialize Job.

            Args:
                interval: number of seconds between calls to func
                func: function to be called
            """
            self.next_time = time.time() + interval
            self.interval = interval
            self.func = func

        def next(self):
            """Update self.next_time with the assumption func was just called.

            Returns: A modified job object.
            """
            last_time = self.next_time
            current_time = time.time()
            delta = last_time + self.interval - current_time

            if last_time > current_time + self.interval:
                # Clock appears to have moved backwards. Reset the timer to avoid
                # waiting for the clock to catch up to whatever time it was
                # previously.
                self.next_time = current_time + self.interval
            elif delta < 0 and abs(delta) > self.interval * self.max_catchup:
                # Execution of jobs is too far behind. Give up on trying to catch
                # up and reset the time, so that will only be repeated a maximum
                # of self.max_catchup times.
                self.next_time = current_time - self.interval * self.max_catchup
            else:
                self.next_time = last_time + self.interval

            return self

        def __cmp__(self, other):
            """Compare Job objects according to attribute next_time."""
            return self.next_time - other.next_time

        def __str__(self):
            """Return a string representation of the Job object.

            Example result:
                <Job(2013-06-14 11:01:36.884000, 20s, <function upper at 0x02386BF0>)>
            """
            iso_time = str(datetime.fromtimestamp(self.next_time))
            return "<Job(%s, %ss, %s)>" % \
                (iso_time, self.interval, self.func)

        def __iter__(self):
            """This is an iterator. Never stops though."""
            return self

    def setup(self):
        stderr("\nWelcome to Willie. Loading modules...\n\n")
        self.callables = set()
        self.shutdown_methods = set()

        filenames = self.config.enumerate_modules()
        # Coretasks is special. No custom user coretasks.
        this_dir = os.path.dirname(os.path.abspath(__file__))
        filenames['coretasks'] = os.path.join(this_dir, 'coretasks.py')

        modules = []
        error_count = 0
        for name, filename in filenames.iteritems():
            try:
                module = imp.load_source(name, filename)
            except Exception, e:
                error_count = error_count + 1
                filename, lineno = tools.get_raising_file_and_line()
                rel_path = os.path.relpath(filename, os.path.dirname(__file__))
                raising_stmt = "%s:%d" % (rel_path, lineno)
                stderr("Error loading %s: %s (%s)" % (name, e, raising_stmt))
            else:
                try:
                    if hasattr(module, 'setup'):
                        module.setup(self)
                    self.register(vars(module))
                    modules.append(name)
                except Exception, e:
                    error_count = error_count + 1
                    filename, lineno = tools.get_raising_file_and_line()
                    rel_path = os.path.relpath(filename, os.path.dirname(__file__))
                    raising_stmt = "%s:%d" % (rel_path, lineno)
                    stderr("Error in %s setup procedure: %s (%s)"
                           % (name, e, raising_stmt))

        if modules:
            stderr('\n\nRegistered %d modules,' % (len(modules) - 1))
            stderr('%d modules failed to load\n\n' % error_count)
        else:
            stderr("Warning: Couldn't find any modules")

        self.bind_commands()

    @staticmethod
    def is_callable(obj):
        """Return true if object is a willie callable.

        Object must be both be callable and have hashable. Furthermore, it must
        have either "commands", "rule" or "interval" as attributes to mark it
        as a willie callable.
        """
        if not callable(obj):
            # Check is to help distinguish between willie callables and objects
            # which just happen to have parameter commands or rule.
            return False
        if (hasattr(obj, 'commands') or
                hasattr(obj, 'rule') or
                hasattr(obj, 'interval')):
            return True
        return False

    @staticmethod
    def is_shutdown(obj):
        """Return true if object is a willie shutdown method.

        Object must be both be callable and named shutdown.
        """
        return callable(obj) and obj.__name__ == 'shutdown'

    def register(self, variables):
        """
        With the ``__dict__`` attribute from a Willie module, update or add the
        trigger commands and rules, to allow the function to be triggered, and
        shutdown methods, to allow the modules to be notified when willie is
        quitting.
        """
        for obj in variables.itervalues():
            # This is used by reload.py, hence it being methodised
            if self.is_callable(obj):
                self.callables.add(obj)
                # This is used by quit()
            if self.is_shutdown(obj):
                self.shutdown_methods.add(obj)

    class WillieWrapper(object):
        def __init__(self, willie, origin):
            self.bot = willie
            self.origin = origin

        def say(self, string):
            self.bot.msg(self.origin.sender, string)

        def reply(self, string):
            if isinstance(string, str):
                string = string.decode('utf8')
            self.bot.msg(self.origin.sender, u'%s: %s' % (self.origin.nick, string))

        def action(self, string, recipient=None):
            if recipient is None:
                recipient = self.origin.sender
            self.bot.msg(recipient, '\001ACTION %s\001' % string)

        def __getattr__(self, attr):
            return getattr(self.bot, attr)

    def unregister(self, variables):
        """Unregister all willie callables in variables, and their bindings.

        When unloading a module, this ensures that the unloaded modules will
        not get called and that the objects can be garbage collected. Objects
        that have not been registered are ignored.

        Args:
        variables -- A list of callable objects from a willie module.
        """

        def remove_func(func, commands):
            """Remove all traces of func from commands."""
            for func_list in commands.itervalues():
                if func in func_list:
                    func_list.remove(func)

        hostmask = "%s!%s@%s" % (self.nick, self.user, socket.gethostname())
        willie = self.WillieWrapper(self, irc.Origin(self, hostmask, []))
        for obj in variables.itervalues():
            if not self.is_callable(obj):
                continue
            if not self.is_shutdown(obj):
                continue
            if obj in self.callables:
                self.callables.remove(obj)
                for commands in self.commands.itervalues():
                    remove_func(obj, commands)
            if obj in self.shutdown_methods:
                try:
                    obj(willie)
                except Exception as e:
                    stderr("Error calling shutdown method for module %s:%s" % (obj.__module__, e))
                self.shutdown_methods.remove(obj)

    def bind_commands(self):
        self.commands = {'high': {}, 'medium': {}, 'low': {}}
        self.scheduler.clear_jobs()

        def bind(self, priority, regexp, func):
            # Function name is no longer used for anything, as far as I know,
            # but we're going to keep it around anyway.
            if not hasattr(func, 'name'):
                func.name = func.__name__
            # At least for now, only account for the first command listed.
            if func.__doc__ and hasattr(func, 'commands') and func.commands[0]:
                if hasattr(func, 'example'):
                    if isinstance(func.example, basestring):
                        # Support old modules that add the attribute directly.
                        example = func.example
                    else:
                        # The new format is a list of dicts.
                        example = func.example[0]["example"]
                    example = example.replace('$nickname', str(self.nick))
                else:
                    example = None
                self.doc[func.commands[0]] = (func.__doc__, example)
            self.commands[priority].setdefault(regexp, []).append(func)

        def sub(pattern, self=self):
            # These replacements have significant order
            pattern = pattern.replace('$nickname', r'%s' % re.escape(self.nick))
            return pattern.replace('$nick', r'%s[,:] +' % re.escape(self.nick))

        for func in self.callables:
            if not hasattr(func, 'unblockable'):
                func.unblockable = False
            
            if not hasattr(func, 'priority'):
                func.priority = 'medium'

            if not hasattr(func, 'thread'):
                func.thread = True

            if not hasattr(func, 'event'):
                func.event = 'PRIVMSG'
            else:
                func.event = func.event.upper()

            if not hasattr(func, 'rate'):
                if hasattr(func, 'commands'):
                    func.rate = 0
                else:
                    func.rate = 0

            if hasattr(func, 'rule'):
                rules = func.rule
                if isinstance(rules, basestring):
                    rules = [func.rule]

                if isinstance(rules, list):
                    for rule in rules:
                        pattern = sub(rule)
                        flags = re.IGNORECASE
                        if rule.find("\n") != -1:
                            flags |= re.VERBOSE
                        regexp = re.compile(pattern, flags)
                        bind(self, func.priority, regexp, func)

                elif isinstance(func.rule, tuple):
                    # 1) e.g. ('$nick', '(.*)')
                    if len(func.rule) == 2 and isinstance(func.rule[0], str):
                        prefix, pattern = func.rule
                        prefix = sub(prefix)
                        regexp = re.compile(prefix + pattern, re.I)
                        bind(self, func.priority, regexp, func)

                    # 2) e.g. (['p', 'q'], '(.*)')
                    elif len(func.rule) == 2 and isinstance(func.rule[0], list):
                        prefix = self.config.core.prefix
                        commands, pattern = func.rule
                        for command in commands:
                            command = r'(%s)\b(?: +(?:%s))?' % (command, pattern)
                            regexp = re.compile(prefix + command, re.I)
                            bind(self, func.priority, regexp, func)

                    # 3) e.g. ('$nick', ['p', 'q'], '(.*)')
                    elif len(func.rule) == 3:
                        prefix, commands, pattern = func.rule
                        prefix = sub(prefix)
                        for command in commands:
                            command = r'(%s) +' % command
                            regexp = re.compile(prefix + command + pattern, re.I)
                            bind(self, func.priority, regexp, func)

            if hasattr(func, 'commands'):
                for command in func.commands:
                    prefix = self.config.core.prefix
                    regexp = get_command_regexp(prefix, command)
                    bind(self, func.priority, regexp, func)

<<<<<<< HEAD
            if hasattr(func, 'interval'):
                for interval in func.interval:
                    job = Willie.Job(interval, func)
                    self.scheduler.add_job(job)

    class WillieWrapper(object):
        def __init__(self, willie, origin):
            self.bot = willie
            self.origin = origin

        def say(self, string, max_messages=1):
            self.bot.msg(self.origin.sender, string, max_messages)

        def reply(self, string):
            if isinstance(string, str):
                string = string.decode('utf8')
            self.bot.msg(self.origin.sender, u'%s: %s' % (self.origin.nick, string))

        def action(self, string, recipient=None):
            if recipient is None:
                recipient = self.origin.sender
            self.bot.msg(recipient, '\001ACTION %s\001' % string)

        def __getattr__(self, attr):
            return getattr(self.bot, attr)

=======
>>>>>>> a1a0a31d
    class Trigger(unicode):
        def __new__(cls, text, origin, bytes, match, event, args, self):
            s = unicode.__new__(cls, text)
            s.sender = origin.sender
            """
            The channel (or nick, in a private message) from which the
            message was sent.
            """
            s.hostmask = origin.hostmask
            """
            Hostmask of the person who sent the message in the form
            <nick>!<user>@<host>
            """
            s.user = origin.user
            """Local username of the person who sent the message"""
            s.nick = origin.nick
            """The ``Nick`` of the person who sent the message."""
            s.event = event
            """
            The IRC event (e.g. ``PRIVMSG`` or ``MODE``) which triggered the
            message."""
            s.bytes = bytes
            """
            The text which triggered the message. Equivalent to
            ``Trigger.group(0)``.
            """
            s.match = match
            """
            The regular expression ``MatchObject_`` for the triggering line.
            .. _MatchObject: http://docs.python.org/library/re.html#match-objects
            """
            s.group = match.group
            """The ``group`` function of the ``match`` attribute.

            See Python ``re_`` documentation for details."""
            s.groups = match.groups
            """The ``groups`` function of the ``match`` attribute.

            See Python ``re_`` documentation for details."""
            s.args = args
            """
            A tuple containing each of the arguments to an event. These are the
            strings passed between the event name and the colon. For example,
            setting ``mode -m`` on the channel ``#example``, args would be
            ``('#example', '-m')``
            """
            if len(self.config.core.get_list('admins')) > 0:
                s.admin = (origin.nick in
                           [Nick(n) for n in
                            self.config.core.get_list('admins')])
            else:
                s.admin = False

            """
            True if the nick which triggered the command is in Willie's admin
            list as defined in the config file.
            """

            # Support specifying admins by hostnames
            if not s.admin and len(self.config.core.get_list('admins')) > 0:
                for each_admin in self.config.core.get_list('admins'):
                    re_admin = re.compile(each_admin)
                    if re_admin.findall(origin.host):
                        s.admin = True
                    elif '@' in each_admin:
                        temp = each_admin.split('@')
                        re_host = re.compile(temp[1])
                        if re_host.findall(origin.host):
                            s.admin = True

            if not self.config.core.owner:
                s.owner = False
            elif '@' in self.config.core.owner:
                s.owner = origin.nick + '@' + origin.host == self.config.core.owner
            else:
                s.owner = (origin.nick == Nick(self.config.core.owner))

            # Bot owner inherits all the admin rights, therefore is considered
            # admin
            s.admin = s.admin or s.owner

            s.host = origin.host
            if s.sender is not s.nick:  # no ops in PM
                s.ops = self.ops.get(s.sender, [])
                """
                List of channel operators in the channel the message was
                recived in
                """
                s.halfplus = self.halfplus.get(s.sender, [])
                """
                List of channel half-operators in the channel the message was
                recived in
                """
                s.isop = (s.nick in s.ops or
                          s.nick in s.halfplus)
                """True if the user is half-op or an op"""
                s.voices = self.voices.get(s.sender, [])
                """
                List of channel operators in the channel the message was
                recived in
                """
                s.isvoice = (s.nick in s.ops or
                             s.nick in s.halfplus or
                             s.nick in s.voices)
                """True if the user is voiced, has op, or has half-op"""
            else:
                s.isop = False
                s.isvoice = False
                s.ops = []
                s.halfplus = []
                s.voices = []
            return s

    def call(self, func, origin, willie, trigger):
        nick = trigger.nick
        if nick not in self.times:
            self.times[nick] = dict()

        if (not trigger.admin and 
                not func.unblockable and
                func in self.times[nick]):
            timediff = time.time() - self.times[nick][func]
            if timediff < func.rate:
                self.times[nick][func] = time.time()
                self.debug(__file__,
                        "%s prevented from using %s in %s: %d < %d" % (
                            trigger.nick, func.__name__, trigger.sender,
                            timediff, func.rate),
                        "warning")
                return

        try:
            exit_code = func(willie, trigger)
        except Exception:
            exit_code = None
            self.error(origin, trigger)

        if exit_code != module.NOLIMIT:
            self.times[nick][func] = time.time()

    def limit(self, origin, func):
        if origin.sender and origin.sender.startswith('#'):
            if self.config.has_section('limit'):
                limits = self.config.limit.get(origin.sender)
                if limits and (func.__module__ not in limits):
                    return True
        return False

    def dispatch(self, origin, text, args):
        event, args = args[0], args[1:]

        wrapper = self.WillieWrapper(self, origin)

        if self.config.core.nick_blocks or self.config.core.host_blocks:
            nick_blocked = self._nick_blocked(origin.nick)
            host_blocked = self._host_blocked(origin.host)
        else:
            nick_blocked = host_blocked = None

        for priority in ('high', 'medium', 'low'):
            items = self.commands[priority].items()

            for regexp, funcs in items:
                match = regexp.match(text)
                if not match:
                    continue
                trigger = self.Trigger(text, origin, text, match, event, args, self)

                for func in funcs:
                    if (not trigger.admin and
                            not func.unblockable and
                            (nick_blocked or host_blocked)):
                        self.debug(__file__,
                                "%s prevented from using %s because "
                                "nick_blocked=%s, host_blocked=%s" % (
                                    origin.hostmask, 
                                    "%s.%s" % (func.__module__, func.__name__),
                                    nick_blocked, host_blocked),
                                "warning")
                        continue
                    
                    if event != func.event:
                        continue
                    if self.limit(origin, func):
                        continue
                    if func.thread:
                        targs = (func, origin, wrapper, trigger)
                        t = threading.Thread(target=self.call, args=targs)
                        t.start()
                    else:
                        self.call(func, origin, wrapper, trigger)

    def _host_blocked(self, host):
        bad_masks = self.config.core.get_list('host_blocks')
        for bad_mask in bad_masks:
            bad_mask = bad_mask.strip()
            if not bad_mask:
                continue
            if (re.match(bad_mask + '$', host, re.IGNORECASE) or
                    bad_mask == host):
                return True
        return False

    def _nick_blocked(self, nick):
        bad_nicks = self.config.core.get_list('nick_blocks')
        for bad_nick in bad_nicks:
            bad_nick = bad_nick.strip()
            if not bad_nick:
                continue
            if (re.match(bad_nick + '$', nick, re.IGNORECASE) or
                    Nick(bad_nick) == nick):
                return True
        return False

    def debug(self, tag, text, level):
        """Sends an error to Willie's configured ``debug_target``.
        
        Args:
            tag - What the msg will be tagged as. It is recommended to pass
                __file__ as the tag. If the file exists, a relative path is
                used as the file. Otherwise the tag is used as it is.
            text - Body of the message.
            level - Either verbose, warning or always. Configuration option
                config.verbose which levels are ignored.

        Returns: True if message was sent.
        """
        if not self.config.core.verbose:
            self.config.core.verbose = 'warning'
        if not self.config.core.debug_target:
            self.config.core.debug_target = 'stdio'
        debug_target = self.config.core.debug_target
        verbosity = self.config.core.verbose
        
        if os.path.exists(tag):
            tag = os.path.relpath(tag, os.path.dirname(__file__))
        debug_msg = "[%s] %s" % (tag, text)

        output_on = {
                'verbose': ['verbose'],
                'warning': ['verbose', 'warning'],
                'always': ['verbose', 'warning', 'always'],
                }
        if level in output_on and verbosity in output_on[level]:
            if debug_target == 'stdio':
                print debug_msg
            else:
                self.msg(debug_target, debug_msg)
            return True
        else:
            return False


    def _shutdown(self):
        super(Willie, self)._shutdown()

        hostmask = "%s!%s@%s" % (self.nick, self.user, socket.gethostname())
        willie = self.WillieWrapper(self, irc.Origin(self, hostmask, []))
        if self.shutdown_methods:
            stderr('Shutting down %d modules' % (len(self.shutdown_methods),))
            for shutdown_method in self.shutdown_methods:
                try:
                    shutdown_method(willie)
                except Exception as e:
                    stderr("Error calling shutdown method for module %s:%s" % (shutdown_method.__module__, e))


if __name__ == '__main__':
    print __doc__<|MERGE_RESOLUTION|>--- conflicted
+++ resolved
@@ -10,31 +10,20 @@
 http://willie.dftba.net/
 """
 
-<<<<<<< HEAD
 import time
-=======
 import imp
->>>>>>> a1a0a31d
 import os
 import re
 import socket
 import threading
-<<<<<<< HEAD
-import imp
+
 from datetime import datetime
 from willie import tools
 import irc
 from db import WillieDB
 from tools import (stderr, Nick, PriorityQueue, released,
         get_command_regexp)
-=======
-import time
-
-from db import WillieDB
-import irc
->>>>>>> a1a0a31d
 import module
-from tools import stderr, Nick
 
 
 class Willie(irc.Bot):
@@ -205,13 +194,6 @@
         before they are simply thrown out to avoid calling the same function too
         many times at once.
         """
-<<<<<<< HEAD
-=======
-
-        def __init__(self, *args):
-            dict.__init__(self, *args)
-            self.lock = threading.Lock()
->>>>>>> a1a0a31d
 
         def __init__(self, interval, func):
             """Initialize Job.
@@ -343,33 +325,10 @@
         quitting.
         """
         for obj in variables.itervalues():
-            # This is used by reload.py, hence it being methodised
             if self.is_callable(obj):
                 self.callables.add(obj)
-                # This is used by quit()
             if self.is_shutdown(obj):
                 self.shutdown_methods.add(obj)
-
-    class WillieWrapper(object):
-        def __init__(self, willie, origin):
-            self.bot = willie
-            self.origin = origin
-
-        def say(self, string):
-            self.bot.msg(self.origin.sender, string)
-
-        def reply(self, string):
-            if isinstance(string, str):
-                string = string.decode('utf8')
-            self.bot.msg(self.origin.sender, u'%s: %s' % (self.origin.nick, string))
-
-        def action(self, string, recipient=None):
-            if recipient is None:
-                recipient = self.origin.sender
-            self.bot.msg(recipient, '\001ACTION %s\001' % string)
-
-        def __getattr__(self, attr):
-            return getattr(self.bot, attr)
 
     def unregister(self, variables):
         """Unregister all willie callables in variables, and their bindings.
@@ -502,7 +461,6 @@
                     regexp = get_command_regexp(prefix, command)
                     bind(self, func.priority, regexp, func)
 
-<<<<<<< HEAD
             if hasattr(func, 'interval'):
                 for interval in func.interval:
                     job = Willie.Job(interval, func)
@@ -529,8 +487,6 @@
         def __getattr__(self, attr):
             return getattr(self.bot, attr)
 
-=======
->>>>>>> a1a0a31d
     class Trigger(unicode):
         def __new__(cls, text, origin, bytes, match, event, args, self):
             s = unicode.__new__(cls, text)
